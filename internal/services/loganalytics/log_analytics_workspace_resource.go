--- conflicted
+++ resolved
@@ -8,17 +8,13 @@
 	"time"
 
 	"github.com/hashicorp/go-azure-helpers/lang/response"
-<<<<<<< HEAD
-=======
-	"github.com/hashicorp/go-azure-helpers/resourcemanager/commonschema"
-	"github.com/hashicorp/go-azure-helpers/resourcemanager/tags"
->>>>>>> da10b1b7
 	"github.com/hashicorp/go-azure-sdk/resource-manager/operationalinsights/2020-08-01/workspaces"
 	"github.com/hashicorp/terraform-provider-azurerm/helpers/azure"
 	"github.com/hashicorp/terraform-provider-azurerm/helpers/tf"
 	"github.com/hashicorp/terraform-provider-azurerm/internal/clients"
 	"github.com/hashicorp/terraform-provider-azurerm/internal/services/loganalytics/migration"
 	"github.com/hashicorp/terraform-provider-azurerm/internal/services/loganalytics/validate"
+	"github.com/hashicorp/terraform-provider-azurerm/internal/tags"
 	"github.com/hashicorp/terraform-provider-azurerm/internal/tf/pluginsdk"
 	"github.com/hashicorp/terraform-provider-azurerm/internal/tf/validation"
 	"github.com/hashicorp/terraform-provider-azurerm/internal/timeouts"
@@ -63,11 +59,6 @@
 			"location": azure.SchemaLocation(),
 
 			"resource_group_name": azure.SchemaResourceGroupNameDiffSuppress(),
-
-			"cmk_for_query_forced": {
-				Type:     pluginsdk.TypeBool,
-				Optional: true,
-			},
 
 			"internet_ingestion_enabled": {
 				Type:     pluginsdk.TypeBool,
@@ -137,7 +128,7 @@
 				Sensitive: true,
 			},
 
-			"tags": commonschema.Tags(),
+			"tags": tags.Schema(),
 		},
 	}
 }
@@ -233,11 +224,7 @@
 	parameters := workspaces.Workspace{
 		Name:     &name,
 		Location: location,
-<<<<<<< HEAD
 		Tags:     expandTags(t),
-=======
-		Tags:     tags.Expand(t),
->>>>>>> da10b1b7
 		Properties: &workspaces.WorkspaceProperties{
 			Sku:                             sku,
 			PublicNetworkAccessForIngestion: &internetIngestionEnabled,
@@ -246,10 +233,6 @@
 		},
 	}
 
-	if v, ok := d.GetOkExists("cmk_for_query_forced"); ok {
-		parameters.Properties.ForceCmkForQuery = utils.Bool(v.(bool))
-	}
-
 	dailyQuotaGb, ok := d.GetOk("daily_quota_gb")
 	if ok && strings.EqualFold(skuName, string(workspaces.WorkspaceSkuNameEnumFree)) && (dailyQuotaGb != -1 && dailyQuotaGb != 0.5) {
 		return fmt.Errorf("`Free` tier SKU quota is not configurable and is hard set to 0.5GB")
@@ -262,11 +245,7 @@
 	propName := "reservation_capacity_in_gb_per_day"
 	capacityReservationLevel, ok := d.GetOk(propName)
 	if ok {
-<<<<<<< HEAD
-		if strings.EqualFold(skuName, string(operationalinsights.WorkspaceSkuNameEnumCapacityReservation)) {
-=======
 		if strings.EqualFold(skuName, string(workspaces.WorkspaceSkuNameEnumCapacityReservation)) {
->>>>>>> da10b1b7
 			parameters.Properties.Sku.CapacityReservationLevel = utils.Int64((int64(capacityReservationLevel.(int))))
 		} else {
 			return fmt.Errorf("`%s` can only be used with the `CapacityReservation` SKU", propName)
@@ -277,14 +256,9 @@
 		}
 	}
 
-<<<<<<< HEAD
 	err := client.CreateOrUpdateThenPoll(ctx, id, parameters)
 	if err != nil {
 		return err
-=======
-	if err := client.CreateOrUpdateThenPoll(ctx, id, parameters); err != nil {
-		return fmt.Errorf("creating/updating %s: %+v", id, err)
->>>>>>> da10b1b7
 	}
 
 	d.SetId(id.ID())
@@ -294,7 +268,6 @@
 
 func resourceLogAnalyticsWorkspaceRead(d *pluginsdk.ResourceData, meta interface{}) error {
 	client := meta.(*clients.Client).LogAnalytics.WorkspacesClient
-	sharedKeysClient := meta.(*clients.Client).LogAnalytics.SharedKeysClient
 	ctx, cancel := timeouts.ForRead(meta.(*clients.Client).StopContext, d)
 	defer cancel()
 	id, err := workspaces.ParseWorkspaceID(d.Id())
@@ -313,63 +286,84 @@
 
 	d.Set("name", id.WorkspaceName)
 	d.Set("resource_group_name", id.ResourceGroupName)
-<<<<<<< HEAD
-	if location := resp.Location; location != nil {
-		d.Set("location", azure.NormalizeLocation(*location))
-	}
-
-	d.Set("internet_ingestion_enabled", resp.PublicNetworkAccessForIngestion == workspaces.PublicNetworkAccessTypeEnabled)
-	d.Set("internet_query_enabled", resp.PublicNetworkAccessForQuery == workspaces.PublicNetworkAccessTypeEnabled)
-=======
+
 	if model := resp.Model; model != nil {
-		d.Set("location", azure.NormalizeLocation(model.Location))
-
 		if props := model.Properties; props != nil {
-			d.Set("internet_ingestion_enabled", *props.PublicNetworkAccessForIngestion == workspaces.PublicNetworkAccessTypeEnabled)
-			d.Set("internet_query_enabled", *props.PublicNetworkAccessForQuery == workspaces.PublicNetworkAccessTypeEnabled)
-			d.Set("workspace_id", props.CustomerId)
+
+			internetIngestionEnabled := true
+			if props.PublicNetworkAccessForIngestion != nil {
+				internetIngestionEnabled = *props.PublicNetworkAccessForIngestion == workspaces.PublicNetworkAccessTypeEnabled
+			}
+			d.Set("internet_ingestion_enabled", internetIngestionEnabled)
+
+			internetQueryEnabled := true
+			if props.PublicNetworkAccessForQuery != nil {
+				internetQueryEnabled = *props.PublicNetworkAccessForQuery == workspaces.PublicNetworkAccessTypeEnabled
+			}
+			d.Set("internet_query_enabled", internetQueryEnabled)
+
+			customerId := ""
+			if props.CustomerId != nil {
+				customerId = *props.CustomerId
+			}
+			d.Set("workspace_id", customerId)
 
 			skuName := ""
-			if sku := props.Sku; sku != nil {
+			if props.Sku != nil {
+				sku := *props.Sku
 				for _, v := range workspaces.PossibleValuesForWorkspaceSkuNameEnum() {
 					if strings.EqualFold(v, string(sku.Name)) {
 						skuName = v
 					}
+
 				}
->>>>>>> da10b1b7
-
 				if capacityReservationLevel := sku.CapacityReservationLevel; capacityReservationLevel != nil {
 					d.Set("reservation_capacity_in_gb_per_day", capacityReservationLevel)
 				}
 			}
 			d.Set("sku", skuName)
 
-			d.Set("cmk_for_query_forced", props.ForceCmkForQuery)
-			d.Set("retention_in_days", props.RetentionInDays)
-
-			if props.Sku != nil && strings.EqualFold(string(props.Sku.Name), string(workspaces.WorkspaceSkuNameEnumFree)) {
+			var retentionInDays int64
+			if props.RetentionInDays != nil {
+				retentionInDays = *props.RetentionInDays
+			}
+			d.Set("retention_in_days", retentionInDays)
+
+			if strings.EqualFold(skuName, string(workspaces.WorkspaceSkuNameEnumFree)) {
 				// Special case for "Free" tier
 				d.Set("daily_quota_gb", utils.Float(0.5))
-			} else if workspaceCapping := props.WorkspaceCapping; workspaceCapping != nil {
-				d.Set("daily_quota_gb", props.WorkspaceCapping.DailyQuotaGb)
+			} else if props.WorkspaceCapping != nil && props.WorkspaceCapping.DailyQuotaGb != nil {
+				d.Set("daily_quota_gb", *props.WorkspaceCapping.DailyQuotaGb)
 			} else {
 				d.Set("daily_quota_gb", utils.Float(-1))
 			}
-		}
-
-		if err := tags.FlattenAndSet(d, model.Tags); err != nil {
+
+			sharedKeysResp, err := client.SharedKeysGetSharedKeys(ctx, *id)
+			if err != nil {
+				log.Printf("[ERROR] Unable to List Shared keys for Log Analytics workspaces %s: %+v", id.WorkspaceName, err)
+			} else {
+				if sharedKeysModel := sharedKeysResp.Model; sharedKeysModel != nil {
+					primarySharedKey := ""
+					if sharedKeysModel.PrimarySharedKey != nil {
+						primarySharedKey = *sharedKeysModel.PrimarySharedKey
+					}
+					d.Set("primary_shared_key", primarySharedKey)
+
+					secondarySharedKey := ""
+					if sharedKeysModel.SecondarySharedKey != nil {
+						secondarySharedKey = *sharedKeysModel.SecondarySharedKey
+					}
+					d.Set("secondary_shared_key", secondarySharedKey)
+				}
+			}
+		}
+
+		d.Set("location", azure.NormalizeLocation(model.Location))
+
+		if err = tags.FlattenAndSet(d, flattenTags(model.Tags)); err != nil {
 			return err
 		}
 	}
-
-	sharedKeys, err := sharedKeysClient.GetSharedKeys(ctx, id.ResourceGroupName, id.WorkspaceName)
-	if err != nil {
-		log.Printf("[ERROR] Unable to List Shared keys for Log Analytics workspaces %s: %+v", id.WorkspaceName, err)
-	} else {
-		d.Set("primary_shared_key", sharedKeys.PrimarySharedKey)
-		d.Set("secondary_shared_key", sharedKeys.SecondarySharedKey)
-	}
-
 	return nil
 }
 
@@ -377,15 +371,15 @@
 	client := meta.(*clients.Client).LogAnalytics.WorkspacesClient
 	ctx, cancel := timeouts.ForDelete(meta.(*clients.Client).StopContext, d)
 	defer cancel()
+
 	id, err := workspaces.ParseWorkspaceID(d.Id())
 	if err != nil {
 		return err
 	}
+
 	PermanentlyDeleteOnDestroy := meta.(*clients.Client).Features.LogAnalyticsWorkspace.PermanentlyDeleteOnDestroy
-	parameters := workspaces.DeleteOperationOptions{
-		Force: utils.Bool(PermanentlyDeleteOnDestroy),
-	}
-	if err := client.DeleteThenPoll(ctx, *id, parameters); err != nil {
+	err = client.DeleteThenPoll(ctx, *id, workspaces.DeleteOperationOptions{Force: utils.Bool(PermanentlyDeleteOnDestroy)})
+	if err != nil {
 		return fmt.Errorf("issuing AzureRM delete request for Log Analytics Workspaces '%s': %+v", id.WorkspaceName, err)
 	}
 
